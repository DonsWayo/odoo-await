--- conflicted
+++ resolved
@@ -30,7 +30,6 @@
     }
 
     const options = opts ? Object.assign(defaults, opts) : defaults;
-<<<<<<< HEAD
     const url = new URL(options.baseUrl);
 
     const basicAuth =
@@ -40,10 +39,6 @@
             pass: url.password,
           }
         : null;
-=======
-
-    const url = new URL(options.baseUrl);
->>>>>>> 0287d9f9
 
     this.host = url.hostname;
     this.secure = url.protocol === 'https:';
