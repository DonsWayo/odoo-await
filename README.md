# Odoo Await

Simple Odoo API client using async await. Features CRUD, external IDs, and related field methods.

# Contributing
Happy to merge all useful features and bug fixes. Just start an 'issue' regarding the update, fork the repo, 
commit your changes, and submit a pull request.

## Node version
Node 11.16+

## Odoo Version
Odoo 12 +

## Installation

```sh
npm install odoo-await
```

## Usage

```js
const Odoo = require('odoo-await');

const odoo = new Odoo({
    baseUrl: 'http://localhost',
    port: 8069,
    db: 'odoo_db',
    username: 'admin',
    password: 'admin'
});

await odoo.connect();

const partnerId = await odoo.create('res.partner', {name: 'Kool Keith', email: 'lostinspace@example.com'});
console.log(`Partner created with ID ${partnerId}`);

// if connecting to a dev instance of odoo.sh, you're config will looking something like:
const odoo = new Odoo({
   baseUrl: 'https://some-database-name-5-29043948.dev.odoo.com/',
   db: 'some-database-name-5-29043948',
   port: 443,
   username: 'myusername',
   password: 'somepassword'
});
```
# Methods

### odoo.connect()
Must be called before other methods.
### odoo.execute_kw(model,method,params)
This method is wrapped inside the below methods. If below methods don't do what you need, you can use this method. Docs: 
[Odoo External API](https://www.odoo.com/documentation/14.0/webservices/odoo.html)

## CRUD
#### odoo.create(model, params, externalId)
Returns the ID of the created record. The externalId parameter is special. If supplied, will create a linked record 
in the `ir.model.data` model. See the "working with external identifiers" section below for more information.

```js
const partnerId = await odoo.create('res.partner', {name: 'Kool Keith'});
```

#### odoo.read(model, recordId, fields)
Takes an array of record ID's and fetches the record data. Returns an array. 
Optionally, you can specify which fields to return. This 
is usually a good idea, since there tends to be a lot of fields on the base models (like over 100).
The record ID is always returned regardless of fields specified.

```js
const records = await odoo.read('res.partner', [54, 1568], ['name', 'email']);
console.log(records); 
// [ { id: 127362, name: 'Kool Keith', email: 'lostinspace@gmail.com }, { id: 127883, name: 'Jack Dorsey', email: 'jack@twitter.com' } ];
```
#### odoo.update(model, recordId, params)
Returns true if successful

```js
const updated = await odoo.update('res.partner', 54, {street: '334 Living Astro Blvd.'});
console.log(updated); // true
```
#### odoo.delete(model, recordId)
Returns true if successful.

```js
const deleted = await odoo.delete('res.partner', 54);
```

## many2many and one2many fields
Odoo handles the related field lists in a special way. You can choose to: 
1. `add` an existing record to the list using the record ID
2. `update` an existing record in the record set using ID and new values
2. `create` a new record on the fly and add it to the list using values
3. `replace` all records with other record(s) without deleting the replaced ones from database - using a list of IDs
4. `delete` one or multiple records from the database

In order to use any of these actions on a field, supply an object as the field value with the following parameters:
- **action** (required) - one of the strings from above
- **id** (required for actions that use id(s) ) - can usually be an array, or a single number
- **value** (required for actions that update or create new related records) - can usually be an single value object, or 
an array of value objects if creating mutliple records

#### Examples

  

```js

// create new realted records on the fly
await odoo.update('res.partner', 278, {
  category_id: {
    action: 'create',
    value: [
      { name : 'a new category' },
      { name: 'another new category'}
    ]
  }
});

// update a related record in the set
await odoo.update('res.partner', 278, {
  category_id: {
    action: 'update',
    id: 3,
    value: { name: 'Updated category' } 
  }
});

// add existing records to the set
await odoo.update('res.partner', 278, {
  category_id: {
    action: 'add',
    id: 5 // or an array of numbers
  }
});

// remove from the set but don't delete from database
await odoo.update('res.partner', 278, {
  category_id: {
    action: 'remove',
    id: 5 // or an array of numbers
  }
});

// remove record and delete from database
await odoo.update('res.partner', 278, {
  category_id: {
    action: 'delete',
    id: 5 // or an array of numbers
  }
});

// clear all records from set, but don't delete
await odoo.update('res.partner', 278, {
  category_id: {
    action: 'clear'
  }
});

// replace records in set with other existing records
await odoo.update('res.partner', 278, {
  category_id: {
    action: 'replace',
    id: [3, 12, 6] // or a single number
  }
});

// You can also just do a regular update with an array of IDs, which will accomplish same as above
await odoo.update('res.partner', 278, {
  category_id: [3, 12, 16]
});

```
## Other Odoo API Methods

#### odoo.search(model, domain)
Searches and returns record ID's for all records that match the model and domain.
```js
const recordIds =  await odoo.search(`res.partner`, {country_id: 'United States'});
console.log(recordIds); // [14,26,33, ... ]

// return all records of a certain model (omit domain)
const records =  await odoo.searchRead(`res.partner`);
```

#### odoo.searchRead(model, domain, fields, opts)
Searches for matching records and returns record data.
Provide an array of field names if you only want certain fields returned.
```js
const records =  await odoo.searchRead(`res.partner`, 
        {country_id: 'United States'}, 
        ['name', 'city'],  
        {limit: 5, offset: 10, order: 'name, desc'});
console.log(records); // [ { id: 5, name: 'Kool Keith', city: 'Los Angeles' }, ... ]

// Empty domain or other args can be used
const records =  await odoo.searchRead(`res.partner`, {}, ['name', 'city'], {limit: 10, offset: 20});
```

#### Complex domain filters
A domain filter array can be supplied if any of the alternate domain filters are needed, such as 
`<`, `>`, `like`, `=like`, `ilike`, `in` etc. For a complete list check out the 
[API Docs](https://www.odoo.com/documentation/14.0/reference/orm.html#reference-orm-domains).
You can also use the logical operators OR `"|"`, AND `"&"`, NOT `"!"`.
Works in both the `search()` and `searchRead()` functions.

```js
// single domain filter array
const recordIds =  await odoo.search('res.partner', ['name', '=like', 'john%']);

// or a multiple domain filter array (array of arrays)
const recordIds =  await odoo.search('res.partner', 
        [['name', '=like', 'john%'], ['sale_order_count', '>', 1]]);

// logical operator OR
// email is "charlie@example.com" OR name includes "charlie"
const records = await odoo.searchRead('res.partner', 
        ['|', ['email', '=', 'charlie@example.com'], ['name', 'ilike', 'charlie']]);
```


#### odoo.getFields(model, attributes)
Returns detailed list of fields for a model, filtered by attributes. e.g., if you only want to know if fields are required you could call:
```js
const fields = await odoo.getFields('res.partner', ['required']);
console.log(fields);
```

## Working With External Identifiers
External ID's can be important when using the native Odoo import feature with CSV files to sync data between systems, or updating 
records using your own unique identifiers instead of the Odoo database ID. 

External ID's are created automatically when exporting or importing data using the Odoo 
_user interface_, but when working with the API this must be done intentionally.

External IDs are managed separately in the `ir.model.data` model in the database - so these methods make working with 
them easier.

#### Module names with external ID's
External ID's require a module name along with the ID. If you don't supply a module name when creating an external ID 
with this library, the default module name '__api__' will be used. 
What that means is that `'some-unique-identifier'` will live in the database as 
`'__api__.some-unique-identifier'`. You do _not_ need to supply the module name when searching using externalId.


#### create(model, params, externalId, moduleName)
If creating a record, simply supply the external ID as the third parameter, and a module name as an optional 4th parameter. 
This example creates a record and an external ID in one method. (although it makes two separate `create` calls to the 
database under the hood).

```js
const record = await odoo.create('product.product', {name: "new product"}, 'some-unique-identifier');
```
#### createExternalId(model, recordId, externalId)
For records that are already created without an external ID, you can link an external ID to it.
```js
await odoo.createExternalId('product.product', 76, 'some-unique-identifier');
```
#### readByExternalId(externalId, fields);
Find a record by the external ID, and return whatever fields you want. Leave the `fields` parameter empty to return all 
fields.
```js
const record = await odoo.readByExternalId('some-unique-identifier', ['name', 'email']);
```
#### updateByExternalId(externalId, params)
```js
const updated = await odoo.updateByExternalId('some-unique-identifier', {name: 'space shoe', price: 65479.99});
```

## Testing
The default test will run through basic CRUD functions, creating a `res.partner` record, updating it, reading it, and deleting it. Uses Mocha and Should as dependencies.

If you are using default db name `"odoo_db"`, username `"admin"`, password `"admin"`, and port `8069` on `"http://localhost"`:
```shell script
$ npm test 
```
If you aren't using the defaults, pass the variables in command line with environment variables:
```shell script
$ ODOO_DB=mydatabase ODOO_USER=myusername ODOO_PW=mypassword ODOO_PORT=8080 ODOO_BASE_URL=https://myodoo.com npm test 
```

* [Odoo Docs](https://www.odoo.com/documentation/14.0)
* [Odoo External API](https://www.odoo.com/documentation/14.0/webservices/odoo.html)

## Release Notes

<<<<<<< HEAD
#### 2.3.0
1. Add support for logical operators while searching
=======
#### 2.2.3
1. Update readme
>>>>>>> 6a59a99c
#### 2.2.2
1. Remove console log on successful connection - [PR #15](https://github.com/vettloffah/odoo-await/pull/15)
2. Update dependency glob-parent
3. Updated readme
#### 2.2.0
1. [Feature] - Now supports sorting records returned by the `searchRead()` function. Thanks to @tsogoo for the PR.
   See [other API methods](#other-odoo-api-methods) below.
#### 2.1.1
1. [Bug Fix] - Fixed type casting in search methods. [Issue #8](https://github.com/vettloffah/odoo-await/issues/8).

#### 2.1.0
1. [Feature] - Use domain filters like `<`, `=like`, `in`, etc. for more complex searches. See
   [complex domain filters](#complex-domain-filters) below.

#### 2.0.2
1. [Bug fix] - Null values no longer throw errors.

#### 2.0.0
Version two introduces the following major feature additions:
1. [Feature] **Working with external ID's**. Create, search, read, update by using an external ID instead of model name and ID. See
   [Working with external identifiers](#working-with-external-identifiers) below.
2. [Feature] **Enhanced functionality when working with many2many or one2many fields**. Now you can create records on the fly, update
   records, delete, or replace. See [Many2many and one2many fields](#many2many-and-one2many-fields) below.

## License

ISC

Copyright 2020 Charlie Wettlaufer

Permission to use, copy, modify, and/or distribute this software for any purpose with or without fee is hereby granted, provided that the above copyright notice and this permission notice appear in all copies.

THE SOFTWARE IS PROVIDED "AS IS" AND THE AUTHOR DISCLAIMS ALL WARRANTIES WITH REGARD TO THIS SOFTWARE INCLUDING ALL IMPLIED WARRANTIES OF MERCHANTABILITY AND FITNESS. IN NO EVENT SHALL THE AUTHOR BE LIABLE FOR ANY SPECIAL, DIRECT, INDIRECT, OR CONSEQUENTIAL DAMAGES OR ANY DAMAGES WHATSOEVER RESULTING FROM LOSS OF USE, DATA OR PROFITS, WHETHER IN AN ACTION OF CONTRACT, NEGLIGENCE OR OTHER TORTIOUS ACTION, ARISING OUT OF OR IN CONNECTION WITH THE USE OR PERFORMANCE OF THIS SOFTWARE.<|MERGE_RESOLUTION|>--- conflicted
+++ resolved
@@ -219,7 +219,6 @@
         ['|', ['email', '=', 'charlie@example.com'], ['name', 'ilike', 'charlie']]);
 ```
 
-
 #### odoo.getFields(model, attributes)
 Returns detailed list of fields for a model, filtered by attributes. e.g., if you only want to know if fields are required you could call:
 ```js
@@ -285,13 +284,10 @@
 
 ## Release Notes
 
-<<<<<<< HEAD
 #### 2.3.0
 1. Add support for logical operators while searching
-=======
 #### 2.2.3
 1. Update readme
->>>>>>> 6a59a99c
 #### 2.2.2
 1. Remove console log on successful connection - [PR #15](https://github.com/vettloffah/odoo-await/pull/15)
 2. Update dependency glob-parent
