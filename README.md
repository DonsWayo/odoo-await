# Odoo Await

Simple Odoo API client using async await. Features CRUD, external IDs, and related field methods.

# Contributing
Happy to merge all useful features and bug fixes. Just start an 'issue' regarding the update, fork the repo,
commit your changes, and submit a pull request.

## Node version
Node 11.16+

## Odoo Version
Odoo 12 +

## Installation

```sh
npm install odoo-await
```

## Usage

```js
const Odoo = require('odoo-await');

const odoo = new Odoo({
    baseUrl: 'http://localhost',
    port: undefined,
    db: 'odoo_db',
    username: 'admin',
    password: 'admin'
});

await odoo.connect();

const partnerId = await odoo.create('res.partner', {name: 'Kool Keith', email: 'lostinspace@example.com'});
console.log(`Partner created with ID ${partnerId}`);

// if connecting to a dev instance of odoo.sh, you're config will looking something like:
const odoo = new Odoo({
   baseUrl: 'https://some-database-name-5-29043948.dev.odoo.com/',
   db: 'some-database-name-5-29043948',
   username: 'myusername',
   password: 'somepassword'
});
```

From version 3.x onwards the port is optional and will resolve
as follows:

  - `port` option, if provided
  - port number in URL, if provided
  - default port for protocol, so 443 for https and 80 for http

# Methods

### odoo.connect()
Must be called before other methods.
### odoo.execute_kw(model,method,params)
This method is wrapped inside the below methods. If below methods don't do what you need, you can use this method. Docs:
[Odoo External API](https://www.odoo.com/documentation/14.0/webservices/odoo.html)

## CRUD
#### odoo.create(model, params, externalId)
Returns the ID of the created record. The externalId parameter is special. If supplied, will create a linked record
in the `ir.model.data` model. See the "working with external identifiers" section below for more information.

```js
const partnerId = await odoo.create('res.partner', {name: 'Kool Keith'});
```

#### odoo.read(model, recordId, fields)
Takes an array of record ID's and fetches the record data. Returns an array.
Optionally, you can specify which fields to return. This
is usually a good idea, since there tends to be a lot of fields on the base models (like over 100).
The record ID is always returned regardless of fields specified.

```js
const records = await odoo.read('res.partner', [54, 1568], ['name', 'email']);
console.log(records);
// [ { id: 127362, name: 'Kool Keith', email: 'lostinspace@gmail.com }, { id: 127883, name: 'Jack Dorsey', email: 'jack@twitter.com' } ];
```
#### odoo.update(model, recordId, params)
Returns true if successful

```js
const updated = await odoo.update('res.partner', 54, {street: '334 Living Astro Blvd.'});
console.log(updated); // true
```
#### odoo.delete(model, recordId)
Returns true if successful.

```js
const deleted = await odoo.delete('res.partner', 54);
```

## many2many and one2many fields
Odoo handles the related field lists in a special way. You can choose to:
1. `add` an existing record to the list using the record ID
2. `update` an existing record in the record set using ID and new values
2. `create` a new record on the fly and add it to the list using values
3. `replace` all records with other record(s) without deleting the replaced ones from database - using a list of IDs
4. `delete` one or multiple records from the database

In order to use any of these actions on a field, supply an object as the field value with the following parameters:
- **action** (required) - one of the strings from above
- **id** (required for actions that use id(s) ) - can usually be an array, or a single number
- **value** (required for actions that update or create new related records) - can usually be an single value object, or
an array of value objects if creating mutliple records

#### Examples



```js

// create new realted records on the fly
await odoo.update('res.partner', 278, {
  category_id: {
    action: 'create',
    value: [
      { name : 'a new category' },
      { name: 'another new category'}
    ]
  }
});

// update a related record in the set
await odoo.update('res.partner', 278, {
  category_id: {
    action: 'update',
    id: 3,
    value: { name: 'Updated category' }
  }
});

// add existing records to the set
await odoo.update('res.partner', 278, {
  category_id: {
    action: 'add',
    id: 5 // or an array of numbers
  }
});

// remove from the set but don't delete from database
await odoo.update('res.partner', 278, {
  category_id: {
    action: 'remove',
    id: 5 // or an array of numbers
  }
});

// remove record and delete from database
await odoo.update('res.partner', 278, {
  category_id: {
    action: 'delete',
    id: 5 // or an array of numbers
  }
});

// clear all records from set, but don't delete
await odoo.update('res.partner', 278, {
  category_id: {
    action: 'clear'
  }
});

// replace records in set with other existing records
await odoo.update('res.partner', 278, {
  category_id: {
    action: 'replace',
    id: [3, 12, 6] // or a single number
  }
});

// You can also just do a regular update with an array of IDs, which will accomplish same as above
await odoo.update('res.partner', 278, {
  category_id: [3, 12, 16]
});

```
## Other Odoo API Methods

#### odoo.search(model, domain)
Searches and returns record ID's for all records that match the model and domain.
```js
const recordIds =  await odoo.search(`res.partner`, {country_id: 'United States'});
console.log(recordIds); // [14,26,33, ... ]

// return all records of a certain model (omit domain)
const records =  await odoo.searchRead(`res.partner`);
```

#### odoo.searchRead(model, domain, fields, opts)
Searches for matching records and returns record data.
Provide an array of field names if you only want certain fields returned.
```js
<<<<<<< HEAD
const records =  await odoo.searchRead(`res.partner`,
        {country_id: 'United States'},
        ['name', 'city'],
        {limit: 5, offset: 10, order: 'name, desc'});
=======
const records =  await odoo.searchRead(`res.partner`, 
        {country_id: 'United States'}, 
        ['name', 'city'],  
        {limit: 5, offset: 10, order: 'name, desc', context: { lang: 'en_US' } });
>>>>>>> fd41a1c8
console.log(records); // [ { id: 5, name: 'Kool Keith', city: 'Los Angeles' }, ... ]

// Empty domain or other args can be used
const records =  await odoo.searchRead(`res.partner`, {}, ['name', 'city'], {limit: 10, offset: 20});
```

#### Complex domain filters
A domain filter array can be supplied if any of the alternate domain filters are needed, such as
`<`, `>`, `like`, `=like`, `ilike`, `in` etc. For a complete list check out the
[API Docs](https://www.odoo.com/documentation/14.0/reference/orm.html#reference-orm-domains).
You can also use the logical operators OR `"|"`, AND `"&"`, NOT `"!"`.
Works in both the `search()` and `searchRead()` functions.

```js
// single domain filter array
const recordIds =  await odoo.search('res.partner', ['name', '=like', 'john%']);

// or a multiple domain filter array (array of arrays)
const recordIds =  await odoo.search('res.partner',
        [['name', '=like', 'john%'], ['sale_order_count', '>', 1]]);

// logical operator OR
// email is "charlie@example.com" OR name includes "charlie"
const records = await odoo.searchRead('res.partner',
        ['|', ['email', '=', 'charlie@example.com'], ['name', 'ilike', 'charlie']]);
```

#### odoo.getFields(model, attributes)
Returns detailed list of fields for a model, filtered by attributes. e.g., if you only want to know if fields are required you could call:
```js
const fields = await odoo.getFields('res.partner', ['required']);
console.log(fields);
```

## Working With External Identifiers
External ID's can be important when using the native Odoo import feature with CSV files to sync data between systems, or updating
records using your own unique identifiers instead of the Odoo database ID.

External ID's are created automatically when exporting or importing data using the Odoo
_user interface_, but when working with the API this must be done intentionally.

External IDs are managed separately in the `ir.model.data` model in the database - so these methods make working with
them easier.

#### Module names with external ID's
External ID's require a module name along with the ID. If you don't supply a module name when creating an external ID
with this library, the default module name '__api__' will be used.
What that means is that `'some-unique-identifier'` will live in the database as
`'__api__.some-unique-identifier'`. You do _not_ need to supply the module name when searching using externalId.


#### create(model, params, externalId, moduleName)
If creating a record, simply supply the external ID as the third parameter, and a module name as an optional 4th parameter.
This example creates a record and an external ID in one method. (although it makes two separate `create` calls to the
database under the hood).

```js
const record = await odoo.create('product.product', {name: "new product"}, 'some-unique-identifier');
```
#### createExternalId(model, recordId, externalId)
For records that are already created without an external ID, you can link an external ID to it.
```js
await odoo.createExternalId('product.product', 76, 'some-unique-identifier');
```
#### readByExternalId(externalId, fields);
Find a record by the external ID, and return whatever fields you want. Leave the `fields` parameter empty to return all
fields.
```js
const record = await odoo.readByExternalId('some-unique-identifier', ['name', 'email']);
```
#### updateByExternalId(externalId, params)
```js
const updated = await odoo.updateByExternalId('some-unique-identifier', {name: 'space shoe', price: 65479.99});
```

## Testing
The default test will run through basic CRUD functions, creating a `res.partner` record, updating it, reading it, and deleting it. Uses Mocha and Should as dependencies.

If you are using default db name `"odoo_db"`, username `"admin"`, password `"admin"`, and port `8069` on `"http://localhost"`:
```shell script
$ npm test
```
If you aren't using the defaults, pass the variables in command line with environment variables:
```shell script
$ ODOO_DB=mydatabase ODOO_USER=myusername ODOO_PW=mypassword ODOO_PORT=8080 ODOO_BASE_URL=https://myodoo.com npm test
```

* [Odoo Docs](https://www.odoo.com/documentation/14.0)
* [Odoo External API](https://www.odoo.com/documentation/14.0/webservices/odoo.html)

## Release Notes

#### 2.4.0
1. Add `context` option to `searchRead()` method (thanks to @tomas-padrieza)
#### 2.3.0
1. Add support for logical operators while searching
#### 2.2.3
1. Update readme
#### 2.2.2
1. Remove console log on successful connection - [PR #15](https://github.com/vettloffah/odoo-await/pull/15)
2. Update dependency glob-parent
3. Updated readme
#### 2.2.0
1. [Feature] - Now supports sorting records returned by the `searchRead()` function. Thanks to @tsogoo for the PR.
   See [other API methods](#other-odoo-api-methods) below.
#### 2.1.1
1. [Bug Fix] - Fixed type casting in search methods. [Issue #8](https://github.com/vettloffah/odoo-await/issues/8).

#### 2.1.0
1. [Feature] - Use domain filters like `<`, `=like`, `in`, etc. for more complex searches. See
   [complex domain filters](#complex-domain-filters) below.

#### 2.0.2
1. [Bug fix] - Null values no longer throw errors.

#### 2.0.0
Version two introduces the following major feature additions:
1. [Feature] **Working with external ID's**. Create, search, read, update by using an external ID instead of model name and ID. See
   [Working with external identifiers](#working-with-external-identifiers) below.
2. [Feature] **Enhanced functionality when working with many2many or one2many fields**. Now you can create records on the fly, update
   records, delete, or replace. See [Many2many and one2many fields](#many2many-and-one2many-fields) below.

## License

ISC

Copyright 2020 Charlie Wettlaufer

Permission to use, copy, modify, and/or distribute this software for any purpose with or without fee is hereby granted, provided that the above copyright notice and this permission notice appear in all copies.

THE SOFTWARE IS PROVIDED "AS IS" AND THE AUTHOR DISCLAIMS ALL WARRANTIES WITH REGARD TO THIS SOFTWARE INCLUDING ALL IMPLIED WARRANTIES OF MERCHANTABILITY AND FITNESS. IN NO EVENT SHALL THE AUTHOR BE LIABLE FOR ANY SPECIAL, DIRECT, INDIRECT, OR CONSEQUENTIAL DAMAGES OR ANY DAMAGES WHATSOEVER RESULTING FROM LOSS OF USE, DATA OR PROFITS, WHETHER IN AN ACTION OF CONTRACT, NEGLIGENCE OR OTHER TORTIOUS ACTION, ARISING OUT OF OR IN CONNECTION WITH THE USE OR PERFORMANCE OF THIS SOFTWARE.<|MERGE_RESOLUTION|>--- conflicted
+++ resolved
@@ -3,7 +3,7 @@
 Simple Odoo API client using async await. Features CRUD, external IDs, and related field methods.
 
 # Contributing
-Happy to merge all useful features and bug fixes. Just start an 'issue' regarding the update, fork the repo,
+Happy to merge all useful features and bug fixes. Just start an 'issue' regarding the update, fork the repo, 
 commit your changes, and submit a pull request.
 
 ## Node version
@@ -57,12 +57,12 @@
 ### odoo.connect()
 Must be called before other methods.
 ### odoo.execute_kw(model,method,params)
-This method is wrapped inside the below methods. If below methods don't do what you need, you can use this method. Docs:
+This method is wrapped inside the below methods. If below methods don't do what you need, you can use this method. Docs: 
 [Odoo External API](https://www.odoo.com/documentation/14.0/webservices/odoo.html)
 
 ## CRUD
 #### odoo.create(model, params, externalId)
-Returns the ID of the created record. The externalId parameter is special. If supplied, will create a linked record
+Returns the ID of the created record. The externalId parameter is special. If supplied, will create a linked record 
 in the `ir.model.data` model. See the "working with external identifiers" section below for more information.
 
 ```js
@@ -70,14 +70,14 @@
 ```
 
 #### odoo.read(model, recordId, fields)
-Takes an array of record ID's and fetches the record data. Returns an array.
-Optionally, you can specify which fields to return. This
+Takes an array of record ID's and fetches the record data. Returns an array. 
+Optionally, you can specify which fields to return. This 
 is usually a good idea, since there tends to be a lot of fields on the base models (like over 100).
 The record ID is always returned regardless of fields specified.
 
 ```js
 const records = await odoo.read('res.partner', [54, 1568], ['name', 'email']);
-console.log(records);
+console.log(records); 
 // [ { id: 127362, name: 'Kool Keith', email: 'lostinspace@gmail.com }, { id: 127883, name: 'Jack Dorsey', email: 'jack@twitter.com' } ];
 ```
 #### odoo.update(model, recordId, params)
@@ -95,7 +95,7 @@
 ```
 
 ## many2many and one2many fields
-Odoo handles the related field lists in a special way. You can choose to:
+Odoo handles the related field lists in a special way. You can choose to: 
 1. `add` an existing record to the list using the record ID
 2. `update` an existing record in the record set using ID and new values
 2. `create` a new record on the fly and add it to the list using values
@@ -105,12 +105,12 @@
 In order to use any of these actions on a field, supply an object as the field value with the following parameters:
 - **action** (required) - one of the strings from above
 - **id** (required for actions that use id(s) ) - can usually be an array, or a single number
-- **value** (required for actions that update or create new related records) - can usually be an single value object, or
+- **value** (required for actions that update or create new related records) - can usually be an single value object, or 
 an array of value objects if creating mutliple records
 
 #### Examples
 
-
+  
 
 ```js
 
@@ -130,7 +130,7 @@
   category_id: {
     action: 'update',
     id: 3,
-    value: { name: 'Updated category' }
+    value: { name: 'Updated category' } 
   }
 });
 
@@ -195,17 +195,10 @@
 Searches for matching records and returns record data.
 Provide an array of field names if you only want certain fields returned.
 ```js
-<<<<<<< HEAD
-const records =  await odoo.searchRead(`res.partner`,
-        {country_id: 'United States'},
-        ['name', 'city'],
-        {limit: 5, offset: 10, order: 'name, desc'});
-=======
 const records =  await odoo.searchRead(`res.partner`, 
         {country_id: 'United States'}, 
         ['name', 'city'],  
         {limit: 5, offset: 10, order: 'name, desc', context: { lang: 'en_US' } });
->>>>>>> fd41a1c8
 console.log(records); // [ { id: 5, name: 'Kool Keith', city: 'Los Angeles' }, ... ]
 
 // Empty domain or other args can be used
@@ -213,8 +206,8 @@
 ```
 
 #### Complex domain filters
-A domain filter array can be supplied if any of the alternate domain filters are needed, such as
-`<`, `>`, `like`, `=like`, `ilike`, `in` etc. For a complete list check out the
+A domain filter array can be supplied if any of the alternate domain filters are needed, such as 
+`<`, `>`, `like`, `=like`, `ilike`, `in` etc. For a complete list check out the 
 [API Docs](https://www.odoo.com/documentation/14.0/reference/orm.html#reference-orm-domains).
 You can also use the logical operators OR `"|"`, AND `"&"`, NOT `"!"`.
 Works in both the `search()` and `searchRead()` functions.
@@ -224,12 +217,12 @@
 const recordIds =  await odoo.search('res.partner', ['name', '=like', 'john%']);
 
 // or a multiple domain filter array (array of arrays)
-const recordIds =  await odoo.search('res.partner',
+const recordIds =  await odoo.search('res.partner', 
         [['name', '=like', 'john%'], ['sale_order_count', '>', 1]]);
 
 // logical operator OR
 // email is "charlie@example.com" OR name includes "charlie"
-const records = await odoo.searchRead('res.partner',
+const records = await odoo.searchRead('res.partner', 
         ['|', ['email', '=', 'charlie@example.com'], ['name', 'ilike', 'charlie']]);
 ```
 
@@ -241,25 +234,25 @@
 ```
 
 ## Working With External Identifiers
-External ID's can be important when using the native Odoo import feature with CSV files to sync data between systems, or updating
-records using your own unique identifiers instead of the Odoo database ID.
-
-External ID's are created automatically when exporting or importing data using the Odoo
+External ID's can be important when using the native Odoo import feature with CSV files to sync data between systems, or updating 
+records using your own unique identifiers instead of the Odoo database ID. 
+
+External ID's are created automatically when exporting or importing data using the Odoo 
 _user interface_, but when working with the API this must be done intentionally.
 
-External IDs are managed separately in the `ir.model.data` model in the database - so these methods make working with
+External IDs are managed separately in the `ir.model.data` model in the database - so these methods make working with 
 them easier.
 
 #### Module names with external ID's
-External ID's require a module name along with the ID. If you don't supply a module name when creating an external ID
-with this library, the default module name '__api__' will be used.
-What that means is that `'some-unique-identifier'` will live in the database as
+External ID's require a module name along with the ID. If you don't supply a module name when creating an external ID 
+with this library, the default module name '__api__' will be used. 
+What that means is that `'some-unique-identifier'` will live in the database as 
 `'__api__.some-unique-identifier'`. You do _not_ need to supply the module name when searching using externalId.
 
 
 #### create(model, params, externalId, moduleName)
-If creating a record, simply supply the external ID as the third parameter, and a module name as an optional 4th parameter.
-This example creates a record and an external ID in one method. (although it makes two separate `create` calls to the
+If creating a record, simply supply the external ID as the third parameter, and a module name as an optional 4th parameter. 
+This example creates a record and an external ID in one method. (although it makes two separate `create` calls to the 
 database under the hood).
 
 ```js
@@ -271,7 +264,7 @@
 await odoo.createExternalId('product.product', 76, 'some-unique-identifier');
 ```
 #### readByExternalId(externalId, fields);
-Find a record by the external ID, and return whatever fields you want. Leave the `fields` parameter empty to return all
+Find a record by the external ID, and return whatever fields you want. Leave the `fields` parameter empty to return all 
 fields.
 ```js
 const record = await odoo.readByExternalId('some-unique-identifier', ['name', 'email']);
@@ -286,11 +279,11 @@
 
 If you are using default db name `"odoo_db"`, username `"admin"`, password `"admin"`, and port `8069` on `"http://localhost"`:
 ```shell script
-$ npm test
+$ npm test 
 ```
 If you aren't using the defaults, pass the variables in command line with environment variables:
 ```shell script
-$ ODOO_DB=mydatabase ODOO_USER=myusername ODOO_PW=mypassword ODOO_PORT=8080 ODOO_BASE_URL=https://myodoo.com npm test
+$ ODOO_DB=mydatabase ODOO_USER=myusername ODOO_PW=mypassword ODOO_PORT=8080 ODOO_BASE_URL=https://myodoo.com npm test 
 ```
 
 * [Odoo Docs](https://www.odoo.com/documentation/14.0)
